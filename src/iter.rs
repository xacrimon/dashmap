use super::mapref::multiple::{RefMulti, RefMutMulti};
use crate::lock::{RwLockReadGuardDetached, RwLockWriteGuardDetached};
use crate::t::Map;
<<<<<<< HEAD
use crate::{DashMap, HashMap};
=======
use crate::DashMap;
>>>>>>> 22bd6af5
use core::hash::{BuildHasher, Hash};
use core::mem;
use std::collections::hash_map::RandomState;
use std::marker::PhantomData;
use std::sync::Arc;

/// Iterator over a DashMap yielding key value pairs.
///
/// # Examples
///
/// ```
/// use dashmap::DashMap;
///
/// let map = DashMap::new();
/// map.insert("hello", "world");
/// map.insert("alex", "steve");
/// let pairs: Vec<(&'static str, &'static str)> = map.into_iter().collect();
/// assert_eq!(pairs.len(), 2);
/// ```
pub struct OwningIter<K, V, S = RandomState> {
    map: DashMap<K, V, S>,
    shard_i: usize,
    current: Option<GuardOwningIter<K, V>>,
}

impl<K: Eq + Hash, V, S: BuildHasher + Clone> OwningIter<K, V, S> {
    pub(crate) fn new(map: DashMap<K, V, S>) -> Self {
        Self {
            map,
            shard_i: 0,
            current: None,
        }
    }
}

type GuardOwningIter<K, V> = hashbrown::raw::RawIntoIter<(K, V)>;

impl<K: Eq + Hash, V, S: BuildHasher + Clone> Iterator for OwningIter<K, V, S> {
    type Item = (K, V);

    fn next(&mut self) -> Option<Self::Item> {
        loop {
            if let Some(current) = self.current.as_mut() {
                if let Some((k, v)) = current.next() {
                    return Some((k, v));
                }
            }

            if self.shard_i == self.map._shard_count() {
                return None;
            }

            let mut shard_wl = unsafe { self.map._yield_write_shard(self.shard_i) };

            let map = mem::take(&mut *shard_wl);

            drop(shard_wl);

            let iter = map.into_iter();

            self.current = Some(iter);

            self.shard_i += 1;
        }
    }
}

type GuardIter<'a, K, V> = (
<<<<<<< HEAD
    Arc<RwLockReadGuard<'a, HashMap<K, V>>>,
=======
    Arc<RwLockReadGuardDetached<'a>>,
>>>>>>> 22bd6af5
    hashbrown::raw::RawIter<(K, V)>,
);

type GuardIterMut<'a, K, V> = (
<<<<<<< HEAD
    Arc<RwLockWriteGuard<'a, HashMap<K, V>>>,
=======
    Arc<RwLockWriteGuardDetached<'a>>,
>>>>>>> 22bd6af5
    hashbrown::raw::RawIter<(K, V)>,
);

/// Iterator over a DashMap yielding immutable references.
///
/// # Examples
///
/// ```
/// use dashmap::DashMap;
///
/// let map = DashMap::new();
/// map.insert("hello", "world");
/// assert_eq!(map.iter().count(), 1);
/// ```
pub struct Iter<'a, K, V, S = RandomState, M = DashMap<K, V, S>> {
    map: &'a M,
    shard_i: usize,
    current: Option<GuardIter<'a, K, V>>,
    marker: PhantomData<S>,
}

impl<'i, K: Clone + Hash + Eq, V: Clone, S: Clone + BuildHasher> Clone for Iter<'i, K, V, S> {
    fn clone(&self) -> Self {
        Iter::new(self.map)
    }
}

impl<'a, K: Eq + Hash + 'a, V: 'a, S: 'a + BuildHasher + Clone, M: Map<'a, K, V, S>>
    Iter<'a, K, V, S, M>
{
    pub(crate) fn new(map: &'a M) -> Self {
        Self {
            map,
            shard_i: 0,
            current: None,
            marker: PhantomData,
        }
    }
}

impl<'a, K: Eq + Hash + 'a, V: 'a, S: 'a + BuildHasher + Clone, M: Map<'a, K, V, S>> Iterator
    for Iter<'a, K, V, S, M>
{
    type Item = RefMulti<'a, K, V>;

    fn next(&mut self) -> Option<Self::Item> {
        loop {
            if let Some(current) = self.current.as_mut() {
                if let Some(b) = current.1.next() {
                    return unsafe {
                        let (k, v) = b.as_ref();
                        let guard = current.0.clone();
                        Some(RefMulti::new(guard, k, v))
                    };
                }
            }

            if self.shard_i == self.map._shard_count() {
                return None;
            }

            let guard = unsafe { self.map._yield_read_shard(self.shard_i) };
            // SAFETY: we keep the guard alive with the shard iterator,
            // and with any refs produced by the iterator
            let (guard, shard) = unsafe { RwLockReadGuardDetached::detach_from(guard) };

            let iter = unsafe { shard.iter() };

            self.current = Some((Arc::new(guard), iter));

            self.shard_i += 1;
        }
    }
}

/// Iterator over a DashMap yielding mutable references.
///
/// # Examples
///
/// ```
/// use dashmap::DashMap;
///
/// let map = DashMap::new();
/// map.insert("Johnny", 21);
/// map.iter_mut().for_each(|mut r| *r += 1);
/// assert_eq!(*map.get("Johnny").unwrap(), 22);
/// ```
pub struct IterMut<'a, K, V, S = RandomState, M = DashMap<K, V, S>> {
    map: &'a M,
    shard_i: usize,
    current: Option<GuardIterMut<'a, K, V>>,
    marker: PhantomData<S>,
}

impl<'a, K: Eq + Hash + 'a, V: 'a, S: 'a + BuildHasher + Clone, M: Map<'a, K, V, S>>
    IterMut<'a, K, V, S, M>
{
    pub(crate) fn new(map: &'a M) -> Self {
        Self {
            map,
            shard_i: 0,
            current: None,
            marker: PhantomData,
        }
    }
}

impl<'a, K: Eq + Hash + 'a, V: 'a, S: 'a + BuildHasher + Clone, M: Map<'a, K, V, S>> Iterator
    for IterMut<'a, K, V, S, M>
{
    type Item = RefMutMulti<'a, K, V>;

    fn next(&mut self) -> Option<Self::Item> {
        loop {
            if let Some(current) = self.current.as_mut() {
                if let Some(b) = current.1.next() {
                    return unsafe {
                        let (k, v) = b.as_mut();
                        let guard = current.0.clone();
                        Some(RefMutMulti::new(guard, k, v))
                    };
                }
            }

            if self.shard_i == self.map._shard_count() {
                return None;
            }

            let guard = unsafe { self.map._yield_write_shard(self.shard_i) };

            // SAFETY: we keep the guard alive with the shard iterator,
            // and with any refs produced by the iterator
            let (guard, shard) = unsafe { RwLockWriteGuardDetached::detach_from(guard) };

            let iter = unsafe { shard.iter() };

            self.current = Some((Arc::new(guard), iter));

            self.shard_i += 1;
        }
    }
}

#[cfg(test)]
mod tests {
    use crate::DashMap;

    #[test]
    fn iter_mut_manual_count() {
        let map = DashMap::new();

        map.insert("Johnny", 21);

        assert_eq!(map.len(), 1);

        let mut c = 0;

        for shard in map.shards() {
            c += unsafe { shard.write().iter().count() };
        }

        assert_eq!(c, 1);
    }

    #[test]
    fn iter_mut_count() {
        let map = DashMap::new();

        map.insert("Johnny", 21);

        assert_eq!(map.len(), 1);

        assert_eq!(map.iter_mut().count(), 1);
    }

    #[test]
    fn iter_count() {
        let map = DashMap::new();

        map.insert("Johnny", 21);

        assert_eq!(map.len(), 1);

        assert_eq!(map.iter().count(), 1);
    }
}<|MERGE_RESOLUTION|>--- conflicted
+++ resolved
@@ -1,11 +1,7 @@
 use super::mapref::multiple::{RefMulti, RefMutMulti};
 use crate::lock::{RwLockReadGuardDetached, RwLockWriteGuardDetached};
 use crate::t::Map;
-<<<<<<< HEAD
-use crate::{DashMap, HashMap};
-=======
 use crate::DashMap;
->>>>>>> 22bd6af5
 use core::hash::{BuildHasher, Hash};
 use core::mem;
 use std::collections::hash_map::RandomState;
@@ -74,20 +70,12 @@
 }
 
 type GuardIter<'a, K, V> = (
-<<<<<<< HEAD
-    Arc<RwLockReadGuard<'a, HashMap<K, V>>>,
-=======
     Arc<RwLockReadGuardDetached<'a>>,
->>>>>>> 22bd6af5
     hashbrown::raw::RawIter<(K, V)>,
 );
 
 type GuardIterMut<'a, K, V> = (
-<<<<<<< HEAD
-    Arc<RwLockWriteGuard<'a, HashMap<K, V>>>,
-=======
     Arc<RwLockWriteGuardDetached<'a>>,
->>>>>>> 22bd6af5
     hashbrown::raw::RawIter<(K, V)>,
 );
 
